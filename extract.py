'''
This module is a tool to define how to extract specific information from an
object such as a dictionary or a BeautifulSoup XML node.
'''

import logging
logger = logging.getLogger('indexing')
import re
import html
import bs4

class Extractor(object):
    '''
    An extractor contains a method that can be applied to some number arguments
    and attempts to obtain from that the information that it was looking for.
    '''

    def __init__(self,
                 applicable=None,  # Predicate that takes metadata and decides whether
                 # this extractor is applicable. None means always.
                 transform=None   # Optional function to postprocess extracted value
                 ):
        self.transform = transform
        self.applicable = applicable

    def apply(self, *nargs, **kwargs):
        '''
        Test if the extractor is applicable to the given arguments and if so,
        try to extract the information.
        '''
        if self.applicable is None or self.applicable(kwargs.get('metadata')):
            result = self._apply(*nargs, **kwargs)
            try:
                if self.transform:
                    return self.transform(result)
            except Exception:
                logger.critical("Value {v} could not be converted."
                                 .format(v=result))
                return None
            else:
                return result
        else:
            return None

    def _apply(self, *nargs, **kwargs):
        '''
        Actual extractor method to be implemented in subclasses (assume that
        testing for applicability and post-processing is taken care of).
        '''
        raise NotImplementedError()


class Choice(Extractor):
    '''
    Use the first applicable extractor from a list of extractors.
    '''

    def __init__(self, *nargs, **kwargs):
        self.extractors = list(nargs)
        super().__init__(**kwargs)

    def _apply(self, metadata, *nargs, **kwargs):
        for extractor in self.extractors:
            if extractor.applicable is None or extractor.applicable(metadata):
                return extractor.apply(metadata=metadata, *nargs, **kwargs)
        return None


class Combined(Extractor):
    '''
    Apply all given extractors and return the results as a tuple.
    '''

    def __init__(self, *nargs, **kwargs):
        self.extractors = list(nargs)
        super().__init__(**kwargs)

    def _apply(self, *nargs, **kwargs):
        return tuple(
            extractor.apply(*nargs, **kwargs) for extractor in self.extractors
        )


class Constant(Extractor):
    '''
    This extractor 'extracts' the same value every time, regardless of input.
    '''

    def __init__(self, value, *nargs, **kwargs):
        self.value = value
        super().__init__(*nargs, **kwargs)

    def _apply(self, *nargs, **kwargs):
        return self.value


class Metadata(Extractor):
    '''
    This extractor extracts a value from provided metadata.
    '''

    def __init__(self, key, *nargs, **kwargs):
        self.key = key
        super().__init__(*nargs, **kwargs)

    def _apply(self, metadata, *nargs, **kwargs):
        return metadata.get(self.key)


class XML(Extractor):
    '''
    This extractor extracts attributes or contents from a BeautifulSoup node.
    '''

    def __init__(self,
                 # Tag to select. When this is a list, read as a path
                 # e.g. to select successive children; makes sense when recursive=False)
                 # Pass None if the information is in the attribute of the
                 # current head of the tree
                 tag=[],
                 # whether to ascend the tree to find the indicated tag
                 # useful when a part of the tree has been selected with secondary_tag
                 parent_level=None,
                 attribute=None,  # Which attribute, if any, to select
                 flatten=False,  # Flatten the text content of a non-text children?
                 toplevel=False,  # Tag to select for search: top-level or entry tag
                 recursive=False,  # Whether to search all descendants
                 multiple=False,  # Whether to abandon the search after the first element
                 secondary_tag={
                     'tag': None,
                     'match': None
                 }, # Whether the tag's content should match a given string 
                 external_file={  # Whether to search other xml files for this field, and the file tag these files should have
                     'xml_tag_toplevel': None,
                     'xml_tag_entry': None
                 },
                 *nargs,
                 **kwargs
    ):

        self.tag = tag
        self.parent_level = parent_level
        self.attribute = attribute
        self.flatten = flatten
        self.toplevel = toplevel
        self.recursive = recursive
        self.multiple = multiple
        self.secondary_tag = secondary_tag if secondary_tag['tag']!= None else None
        self.external_file = external_file if external_file['xml_tag_toplevel'] else None
        super().__init__(*nargs, **kwargs)

    def _select(self, soup, metadata=None):
        '''
        Return the BeautifulSoup element that matches the constraints of this
        extractor.
        '''
        # If the tag was a path, walk through it before continuing
        tag = self.tag
        if not tag:
            return soup
        if isinstance(self.tag, list):
            if len(tag) == 0:
                return soup
            for i in range(0, len(self.tag)-1):
                if self.tag[i] == '..':
                    soup = soup.parent
                elif self.tag[i] == '.':
                    pass
                else:
                    soup = soup.find(self.tag[i], recursive=self.recursive)
                if not soup:
                    return None
            tag = self.tag[-1]
<<<<<<< HEAD
        # Find and return a tag which is a sibling of a secondary tag
        # e.g., we need a category tag associated with a specific id
        if self.secondary_tag:
            sibling = soup.find(self.secondary_tag['tag'], string=metadata[self.secondary_tag['match']])
            if sibling:
                return sibling.parent.find(tag)
=======
>>>>>>> 55830d2e

        # Find and return (all) relevant BeautifulSoup element(s)
        if self.multiple:
            return soup.find_all(tag, recursive=self.recursive)
        elif self.parent_level:
            count = 0
            while count < self.parent_level:
                soup = soup.parent
                count += 1
            return soup.find(tag, recursive=self.recursive)
        else:
            return soup.find(tag, recursive=self.recursive)
        

    def _apply(self, soup_top, soup_entry, *nargs, **kwargs):
        if 'metadata' in kwargs:
            # pass along the metadata to the _select method
            soup = self._select(soup_top if self.toplevel else soup_entry, metadata=kwargs['metadata'])
        # Select appropriate BeautifulSoup element
        else:
            soup = self._select(soup_top if self.toplevel else soup_entry)
        if not soup:
            return None

        # Use appropriate extractor
        if self.attribute:
            return self._attr(soup)
        else:
            if self.flatten:
                return self._flatten(soup)
            else:
                return self._string(soup)

    def _string(self, soup):
        '''
        Output direct text contents of a node.
        '''

        if isinstance(soup, bs4.element.Tag):
            return soup.string
        else:
            return [node.string for node in soup]

    def _flatten(self, soup):
        '''
        Output text content of node and descendant nodes, disregarding
        underlying XML structure.
        '''

        if isinstance(soup, bs4.element.Tag):
            text = soup.get_text()
        else:
            text = '\n\n'.join(node.get_text() for node in soup)

        _softbreak = re.compile('(?<=\S)\n(?=\S)| +')
        _newlines = re.compile('\n+')
        _tabs = re.compile('\t+')

        return html.unescape(
            _newlines.sub('\n',
                          _softbreak.sub(' ', 
                          _tabs.sub('', text)
                          )).strip()
        )

    def _attr(self, soup):
        '''
        Output content of nodes' attribute.
        '''

        if isinstance(soup, bs4.element.Tag):
            return soup.attrs.get(self.attribute)
        else:
            return [
                node.attrs.get(self.attribute)
                for node in soup if node.attrs.get(self.attribute) is not None
            ]


class HTML(XML):
    '''
    This extractor extracts attributes or contents from a BeautifulSoup node.
    It is an extension of XML class
    '''

    def __init__(self,
                 attribute_filter={  # Whether to search other xml files for this field, and the file tag these files should have
                     'attribute': None,
                     'value': None},
                 *nargs,
                 **kwargs
                 ):
        super().__init__(*nargs, **kwargs)
        self.attribute_filter = attribute_filter

    def _select(self, soup):
        '''
        Return the BeautifulSoup element that matches the constraints of this
        extractor.
        '''
        # If the tag was a path, walk through it before continuing
        tag = self.tag

        if isinstance(self.tag, list):
            if len(tag) == 0:
                return soup
            for i in range(0, len(self.tag)-1):
                if self.tag[i] == '..':
                    soup = soup.parent
                elif self.tag[i] == '.':
                    pass
                else:
                    soup = soup.find(self.tag[i], recursive=self.recursive)

                if not soup:
                    return None
            tag = self.tag[-1]

        # Find and return (all) relevant BeautifulSoup element(s)
        if self.multiple:
            return soup.find_all(tag, recursive=self.recursive)
        else:
            return(soup.find(tag, {self.attribute_filter['attribute']: self.attribute_filter['value']}))<|MERGE_RESOLUTION|>--- conflicted
+++ resolved
@@ -171,15 +171,13 @@
                 if not soup:
                     return None
             tag = self.tag[-1]
-<<<<<<< HEAD
+            
         # Find and return a tag which is a sibling of a secondary tag
         # e.g., we need a category tag associated with a specific id
         if self.secondary_tag:
             sibling = soup.find(self.secondary_tag['tag'], string=metadata[self.secondary_tag['match']])
             if sibling:
                 return sibling.parent.find(tag)
-=======
->>>>>>> 55830d2e
 
         # Find and return (all) relevant BeautifulSoup element(s)
         if self.multiple:
