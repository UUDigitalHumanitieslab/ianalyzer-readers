--- conflicted
+++ resolved
@@ -10,13 +10,10 @@
 from datetime import datetime
 from os.path import isdir
 import logging
+from ianalyzer.settings import NEW_HIGHLIGHT_CORPORA
+
 logger = logging.getLogger('indexing')
-<<<<<<< HEAD
-=======
-from addcorpus.constants import CATEGORIES
-from ianalyzer.settings import NEW_HIGHLIGHT_CORPORA
-
->>>>>>> dd367906
+
 
 class CorpusDefinition(object):
     '''
