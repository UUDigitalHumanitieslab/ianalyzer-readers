--- conflicted
+++ resolved
@@ -16,12 +16,7 @@
 from addcorpus.constants import CATEGORIES
 
 import logging
-<<<<<<< HEAD
 from ianalyzer.settings import NEW_HIGHLIGHT_CORPORA
-=======
-logger = logging.getLogger('indexing')
-
->>>>>>> 8b530135
 
 logger = logging.getLogger('indexing')
 
